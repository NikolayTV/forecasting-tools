--- conflicted
+++ resolved
@@ -1,124 +1,7 @@
 from forecasting_tools.forecasting.forecast_bots.official_bots.q1_veritas_bot import (
     Q1VeritasBot,
 )
-<<<<<<< HEAD
-from forecasting_tools.forecasting.sub_question_researchers.research_coordinator import (
-    ResearchCoordinator,
-)
 
 
-class MainBot(TemplateBot):
-    FINAL_DECISION_LLM = Gpt4o(temperature=0.7)
-
-    def __init__(
-        self,
-        research_reports_per_question: int = 3,
-        predictions_per_research_report: int = 5,
-        use_research_summary_to_forecast: bool = True,
-        publish_reports_to_metaculus: bool = False,
-        folder_to_save_reports_to: str | None = None,
-        skip_previously_forecasted_questions: bool = False,
-        skip_questions_that_error: bool = True,
-        number_of_background_questions_to_ask: int = 5,
-        number_of_base_rate_questions_to_ask: int = 5,
-        number_of_base_rates_to_do_deep_research_on: int = 0,
-        **kwargs,
-    ) -> None:
-        super().__init__(
-            research_reports_per_question=research_reports_per_question,
-            predictions_per_research_report=predictions_per_research_report,
-            use_research_summary_to_forecast=use_research_summary_to_forecast,
-            publish_reports_to_metaculus=publish_reports_to_metaculus,
-            folder_to_save_reports_to=folder_to_save_reports_to,
-            skip_questions_that_error=skip_questions_that_error,
-            skip_previously_forecasted_questions=skip_previously_forecasted_questions,
-            **kwargs,
-        )
-        self.number_of_background_questions_to_ask = (
-            number_of_background_questions_to_ask
-        )
-        self.number_of_base_rate_questions_to_ask = (
-            number_of_base_rate_questions_to_ask
-        )
-        self.number_of_base_rates_to_do_deep_research_on = (
-            number_of_base_rates_to_do_deep_research_on
-        )
-
-    async def run_research(self, question: MetaculusQuestion) -> str:
-        research_manager = ResearchCoordinator(question)
-        combined_markdown = (
-            await research_manager.create_full_markdown_research_report(
-                self.number_of_background_questions_to_ask,
-                self.number_of_base_rate_questions_to_ask,
-                self.number_of_base_rates_to_do_deep_research_on,
-            )
-        )
-        return combined_markdown
-
-    async def summarize_research(
-        self, question: MetaculusQuestion, research: str
-    ) -> str:
-        research_coordinator = ResearchCoordinator(question)
-        summary_report = (
-            await research_coordinator.summarize_full_research_report(research)
-        )
-        return summary_report
-
-    async def _run_forecast_on_binary(
-        self, question: BinaryQuestion, research: str
-    ) -> ReasonedPrediction[float]:
-        assert isinstance(
-            question, BinaryQuestion
-        ), "Question must be a BinaryQuestion"
-        prompt = clean_indents(
-            f"""
-            You are a professional forecaster interviewing for a job.
-            Your interview question is:
-            {question.question_text}
-
-            Background information:
-            {question.background_info if question.background_info else "No background information provided."}
-
-            Resolution criteria:
-            {question.resolution_criteria if question.resolution_criteria else "No resolution criteria provided."}
-
-            Fine print:
-            {question.fine_print if question.fine_print else "No fine print provided."}
-
-
-            Your research assistant says:
-            ```
-            {research}
-            ```
-
-            Today is {question.open_time.strftime("%Y-%m-%d") if question.open_time else datetime.now().strftime("%Y-%m-%d")}.
-=======
->>>>>>> 95f3956e
-
-
-<<<<<<< HEAD
-            Here are how the confidence levels map to probabilities:
-            Very unlikely (0-20%)
-            Unlikely (20-40%)
-            Uncertain (40-60%)
-            Likely (60-80%)
-            Very likely (80-100%)
-
-            You write your rationale and then The last thing you write is your final answer as: "Probability: ZZ%", 0-100. Very important - at the end of your answer you should write a probability with a digit and % sign
-            """
-        )
-        gpt_forecast = await self.FINAL_DECISION_LLM.invoke(prompt)
-        prediction = self._extract_forecast_from_binary_rationale(
-            gpt_forecast, max_prediction=1, min_prediction=0
-        )
-        reasoning = (
-            gpt_forecast
-            + "\nThe original forecast may have been clamped between 5% and 95%."
-        )
-        return ReasonedPrediction(
-            prediction_value=prediction, reasoning=reasoning
-        )
-=======
 class MainBot(Q1VeritasBot):
-    pass
->>>>>>> 95f3956e
+    pass