--- conflicted
+++ resolved
@@ -1,27 +1,3 @@
-<<<<<<< HEAD
-PYTHONPATH=.
-
-# Currently not being used as models, but might be in the future
-PERPLEXITY_API_KEY=
-OPENAI_API_KEY=
-EXA_API_KEY=
-
-# Fill this in if using the Metaculus API
-METACULUS_TOKEN=
-
-# Right now only used for free semantic similarity calculation in Deduplicator, but defaults to OpenAI if not filled in
-HUGGINGFACE_API_KEY=
-
-# Only needed if saving responses to a database (e.g. in Streamlit Cloud)
-# Right now its hardcoded for a specific database, later this should be made more interchangeable
-CODA_API_KEY=
-
-# Disable if in Streamlit Cloud
-FILE_WRITING_ALLOWED=TRUE
-
-# Bearer token for API authentication
-API_TOKEN=
-=======
 PYTHONPATH=.
 
 # Currently not being used as models, but might be in the future
@@ -36,5 +12,4 @@
 HUGGINGFACE_API_KEY=
 
 # Disable if in Streamlit Cloud
-FILE_WRITING_ALLOWED=TRUE
->>>>>>> 95f3956e
+FILE_WRITING_ALLOWED=TRUE